[package]
name = "pinocchio-token"
<<<<<<< HEAD
description = "Pinocchio helpers to invoke Legacy Token and Token-2022 instructions"
version = "0.2.0"
=======
description = "Pinocchio helpers to invoke Token program instructions"
version = "0.3.0"
>>>>>>> fba17b50
edition = { workspace = true }
license = { workspace = true }
readme = "./README.md"
repository = { workspace = true }

[lib]
crate-type = ["rlib"]

[dependencies]
pinocchio = { workspace = true }
pinocchio-pubkey = { workspace = true }<|MERGE_RESOLUTION|>--- conflicted
+++ resolved
@@ -1,12 +1,7 @@
 [package]
 name = "pinocchio-token"
-<<<<<<< HEAD
 description = "Pinocchio helpers to invoke Legacy Token and Token-2022 instructions"
-version = "0.2.0"
-=======
-description = "Pinocchio helpers to invoke Token program instructions"
 version = "0.3.0"
->>>>>>> fba17b50
 edition = { workspace = true }
 license = { workspace = true }
 readme = "./README.md"
