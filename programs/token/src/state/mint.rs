use pinocchio::{
    account_info::{AccountInfo, Ref},
    program_error::ProgramError,
    pubkey::Pubkey,
};

use crate::{LEGACY_TOKEN_PROGRAM_ID, TOKEN_2022_PROGRAM_ID};

/// Mint data.
#[repr(C)]
pub struct Mint {
    /// Indicates whether the mint authority is present or not.
    mint_authority_flag: [u8; 4],

    /// Optional authority used to mint new tokens. The mint authority may only
    /// be provided during mint creation. If no mint authority is present
    /// then the mint has a fixed supply and no further tokens may be
    /// minted.
    mint_authority: Pubkey,

    /// Total supply of tokens.
    supply: [u8; 8],

    /// Number of base 10 digits to the right of the decimal place.
    decimals: u8,

    /// Is `true` if this structure has been initialized.
    is_initialized: u8,

    /// Indicates whether the freeze authority is present or not.
    freeze_authority_flag: [u8; 4],

    /// Optional authority to freeze token accounts.
    freeze_authority: Pubkey,
}

impl Mint {
    /// The length of the `Mint` account data.
    pub const LEN: usize = core::mem::size_of::<Mint>();

    /// Return a `Mint` from the given account info.
    ///
    /// This method performs owner and length validation on `AccountInfo`, safe borrowing
    /// the account data.
    #[inline]
    pub fn from_account_info(account_info: &AccountInfo) -> Result<Ref<Mint>, ProgramError> {
        if account_info.data_len() != Self::LEN {
            return Err(ProgramError::InvalidAccountData);
        }
<<<<<<< HEAD

        if account_info.owner() != &TOKEN_2022_PROGRAM_ID
            && account_info.owner() != &LEGACY_TOKEN_PROGRAM_ID
        {
=======
        if !account_info.is_owned_by(&ID) {
>>>>>>> fba17b50
            return Err(ProgramError::InvalidAccountOwner);
        }
        Ok(Ref::map(account_info.try_borrow_data()?, |data| unsafe {
            Self::from_bytes(data)
        }))
    }

    /// Return a `Mint` from the given account info.
    ///
    /// This method performs owner and length validation on `AccountInfo`, but does not
    /// perform the borrow check.
    ///
    /// # Safety
    ///
    /// The caller must ensure that it is safe to borrow the account data – e.g., there are
    /// no mutable borrows of the account data.
    #[inline]
    pub unsafe fn from_account_info_unchecked(
        account_info: &AccountInfo,
    ) -> Result<&Self, ProgramError> {
        if account_info.data_len() != Self::LEN {
            return Err(ProgramError::InvalidAccountData);
        }

        if account_info.owner() != &TOKEN_2022_PROGRAM_ID
            && account_info.owner() != &LEGACY_TOKEN_PROGRAM_ID
        {
            return Err(ProgramError::InvalidAccountOwner);
        }

        Ok(Self::from_bytes(account_info.borrow_data_unchecked()))
    }

    /// Return a `Mint` from the given bytes.
    ///
    /// # Safety
    ///
    /// The caller must ensure that `bytes` contains a valid representation of `Mint`.
    #[inline(always)]
    pub unsafe fn from_bytes(bytes: &[u8]) -> &Self {
        &*(bytes.as_ptr() as *const Mint)
    }

    #[inline(always)]
    pub fn has_mint_authority(&self) -> bool {
        self.mint_authority_flag[0] == 1
    }

    pub fn mint_authority(&self) -> Option<&Pubkey> {
        if self.has_mint_authority() {
            Some(self.mint_authority_unchecked())
        } else {
            None
        }
    }

    /// Return the mint authority.
    ///
    /// This method should be used when the caller knows that the mint will have a mint
    /// authority set since it skips the `Option` check.
    #[inline(always)]
    pub fn mint_authority_unchecked(&self) -> &Pubkey {
        &self.mint_authority
    }

    pub fn supply(&self) -> u64 {
        unsafe { core::ptr::read_unaligned(self.supply.as_ptr() as *const u64) }
    }

    pub fn decimals(&self) -> u8 {
        self.decimals
    }

    pub fn is_initialized(&self) -> bool {
        self.is_initialized == 1
    }

    #[inline(always)]
    pub fn has_freeze_authority(&self) -> bool {
        self.freeze_authority_flag[0] == 1
    }

    pub fn freeze_authority(&self) -> Option<&Pubkey> {
        if self.has_freeze_authority() {
            Some(self.freeze_authority_unchecked())
        } else {
            None
        }
    }

    /// Return the freeze authority.
    ///
    /// This method should be used when the caller knows that the mint will have a freeze
    /// authority set since it skips the `Option` check.
    #[inline(always)]
    pub fn freeze_authority_unchecked(&self) -> &Pubkey {
        &self.freeze_authority
    }
}<|MERGE_RESOLUTION|>--- conflicted
+++ resolved
@@ -47,14 +47,10 @@
         if account_info.data_len() != Self::LEN {
             return Err(ProgramError::InvalidAccountData);
         }
-<<<<<<< HEAD
 
-        if account_info.owner() != &TOKEN_2022_PROGRAM_ID
-            && account_info.owner() != &LEGACY_TOKEN_PROGRAM_ID
+        if !account_info.is_owned_by(&TOKEN_2022_PROGRAM_ID)
+            && !account_info.is_owned_by(&LEGACY_TOKEN_PROGRAM_ID)
         {
-=======
-        if !account_info.is_owned_by(&ID) {
->>>>>>> fba17b50
             return Err(ProgramError::InvalidAccountOwner);
         }
         Ok(Ref::map(account_info.try_borrow_data()?, |data| unsafe {
@@ -79,8 +75,8 @@
             return Err(ProgramError::InvalidAccountData);
         }
 
-        if account_info.owner() != &TOKEN_2022_PROGRAM_ID
-            && account_info.owner() != &LEGACY_TOKEN_PROGRAM_ID
+        if !account_info.is_owned_by(&TOKEN_2022_PROGRAM_ID)
+            && !account_info.is_owned_by(&LEGACY_TOKEN_PROGRAM_ID)
         {
             return Err(ProgramError::InvalidAccountOwner);
         }
